--- conflicted
+++ resolved
@@ -3,15 +3,9 @@
 use crate::proto::rldp::RaptorQFecType;
 
 pub struct RaptorQEncoder {
-<<<<<<< HEAD
-    engine: raptorq::Encoder,
+    engine: everscale_raptorq::Encoder,
     params: RaptorQFecType,
-    source_packets: Vec<raptorq::EncodingPacket>,
-=======
-    engine: everscale_raptorq::Encoder,
-    params: ton::fec::type_::RaptorQ,
     source_packets: Vec<everscale_raptorq::EncodingPacket>,
->>>>>>> e0b52ac9
     encoder_index: usize,
 }
 
